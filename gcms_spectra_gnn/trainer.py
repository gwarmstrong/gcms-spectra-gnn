import torch
import torch.nn as nn
import pytorch_lightning as pl
import argparse
from gcms_spectra_gnn.models import Net
from gcms_spectra_gnn.json_dataset import MoleculeJSONDataset
<<<<<<< HEAD
from gcms_spectra_gnn.transforms import (
    basic_dgl_transform, one_hot_spectrum_encoder)
=======
from torch.utils.data import DataLoader
>>>>>>> db5c7113


DEFAULT_ELEMENTS = ['H', 'C', 'N', 'O', 'F', 'S', 'Cl', 'Br', 'I', 'P']


class GCLightning(pl.LightningModule):

    def __init__(self, args, model_init_args):
        super(GCLightning, self).__init__()
        """
        Constructs the trainer

        Parameters
        ----------
        args : dict
            Training arguments
        args : dict
            Arguments for initializing the model.
        """
        self.hparams = args
        # TODO: how to init??
        self.net = Net(**model_init_args)

    def forward(self, smiles):
        """
        Parameters
        ----------
        smiles : list of str
           Smiles strings
        """
        # TODO: need to stub this out
        pass

    def train_dataloader(self):
        train_dataset = MoleculeJSONDataset(
            self.hparams.train_library
            graph_transform=basic_dgl_transform,
            label_transform=one_hot_spectrum_encoder)
        train_dataloader = DataLoader(
            train_dataset, batch_size=1,
            shuffle=True, num_workers=self.hparams.num_workers,
            pin_memory=True)
        return train_dataloader

    def val_dataloader(self):
        valid_dataset = MoleculeJSONDataset(
            self.hparams.valid_library,
            graph_transform=basic_dgl_transform,
            label_transform=one_hot_spectrum_encoder)
        valid_dataloader = DataLoader(
            valid_dataset, batch_size=1,
            shuffle=True, num_workers=self.hparams.num_workers,
            pin_memory=True)
        return valid_dataloader

    def training_step(self, batch, batch_idx):
        self.net.train()
        G, spec = batch
        # TODO: push data to GPU
        pred = self.net(G, G.ndata['mol_ohe'])
        loss = nn.MSELoss(pred, spec)
        # TODO: add more metrics as needed
        # Note that there is redundancy, which is OK
        tensorboard_logs = {'train_loss': loss}
        return {'loss': loss, 'log': tensorboard_logs}

    def validation_step(self, batch, batch_idx):
        G, spec = batch
        # TODO: push data to GPU
        pred = self.net(G, G.ndata['mol_ohe'])
        loss = nn.MSELoss(pred, spec)
        # TODO: add more metrics as needed (i.e. AUPR, ...)
        tensorboard_logs = {'valid_loss': loss}
        return {'valid_loss': loss, 'log': tensorboard_logs}

    def configure_optimizers(self):
        optimizer = torch.optim.AdamW(
            self.net.parameters(), lr=self.hparams.learning_rate)
        return optimizer

    @staticmethod
    def add_model_specific_args(parent_parser):
        parser = argparse.ArgumentParser(parent_parser)
        parser.add_argument(
            '--train-library', help='Training library file',
            required=True)
        parser.add_argument(
            '--test-library', help='Testing library file',
            required=True)
        parser.add_argument(
            '--valid-library', help='Validation library file',
            required=True)
        parser.add_argument(
            '--learning-rate', help='Learning rate',
            required=False, type=float, default=1e-3)
        parser.add_argument(
            '--batch-size', help='Training batch size',
            required=False, type=int, default=32)
        parser.add_argument(
            '--epochs', help='Number of epochs to train.',
            required=False, type=int, default=100)
        parser.add_argument(
            '-o', '--output-directory',
            help='Output directory of model results', required=True)
        # TODO: hash out these args
        return parser<|MERGE_RESOLUTION|>--- conflicted
+++ resolved
@@ -4,15 +4,13 @@
 import argparse
 from gcms_spectra_gnn.models import Net
 from gcms_spectra_gnn.json_dataset import MoleculeJSONDataset
-<<<<<<< HEAD
 from gcms_spectra_gnn.transforms import (
     basic_dgl_transform, one_hot_spectrum_encoder)
-=======
 from torch.utils.data import DataLoader
->>>>>>> db5c7113
 
 
-DEFAULT_ELEMENTS = ['H', 'C', 'N', 'O', 'F', 'S', 'Cl', 'Br', 'I', 'P']
+DEFAULT_ELEMENTS = ['H', 'C', 'N', 'O', 'F', 'S', 'Cl', 'Br',
+                    'I', 'P', 'Si']
 
 
 class GCLightning(pl.LightningModule):
