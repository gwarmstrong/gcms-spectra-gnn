--- conflicted
+++ resolved
@@ -6,21 +6,6 @@
 from gcms_spectra_gnn.molecule import ohe_molecules
 from torch.utils.data import Dataset
 from scipy.sparse import coo_matrix
-<<<<<<< HEAD
-=======
-
-
-def basic_dgl_transform(molecule_model):
-    """
-    Transforms a molecular model into a dgl object
-
-    TODO:  Change to a pytorch module.
-    """
-    G = dgl.from_scipy(coo_matrix(molecule_model.bonds))
-    # TODO figure out some features!
-    G.ndata['mol_ohe'] = ohe_molecules(molecule_model.symbols)
-    return G
->>>>>>> db5c7113
 
 
 class MoleculeJSONDataset(Dataset):
